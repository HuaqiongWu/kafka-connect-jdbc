/*
 * Copyright 2018 Confluent Inc.
 *
 * Licensed under the Confluent Community License; you may not use this file
 * except in compliance with the License.  You may obtain a copy of the License at
 *
 * http://www.confluent.io/confluent-community-license
 *
 * Unless required by applicable law or agreed to in writing, software
 * distributed under the License is distributed on an "AS IS" BASIS, WITHOUT
 * WARRANTIES OF ANY KIND, either express or implied.  See the License for the
 * specific language governing permissions and limitations under the License.
 */

package io.confluent.connect.jdbc.source;

import java.sql.Connection;
import java.sql.SQLException;
<<<<<<< HEAD
import java.time.ZoneId;
import java.util.ArrayList;
=======
>>>>>>> 08c18373
import java.util.Arrays;
import java.util.HashMap;
import java.util.LinkedList;
import java.util.List;
import java.util.Locale;
import java.util.Map;
<<<<<<< HEAD
import java.util.Set;
import java.util.TimeZone;
=======
>>>>>>> 08c18373
import java.util.concurrent.TimeUnit;
import java.util.concurrent.atomic.AtomicReference;

import io.confluent.connect.jdbc.dialect.DatabaseDialect;
import io.confluent.connect.jdbc.dialect.DatabaseDialects;
import io.confluent.connect.jdbc.util.DatabaseDialectRecommender;
import io.confluent.connect.jdbc.util.EnumRecommender;
import io.confluent.connect.jdbc.util.QuoteMethod;
import io.confluent.connect.jdbc.util.TableId;
import io.confluent.connect.jdbc.util.TimeZoneValidator;

import org.apache.kafka.common.config.AbstractConfig;
import org.apache.kafka.common.config.ConfigDef;
import org.apache.kafka.common.config.ConfigDef.Importance;
import org.apache.kafka.common.config.ConfigDef.Recommender;
import org.apache.kafka.common.config.ConfigDef.Type;
import org.apache.kafka.common.config.ConfigDef.Width;
import org.apache.kafka.common.config.ConfigException;
import org.apache.kafka.common.utils.Time;
import org.slf4j.Logger;
import org.slf4j.LoggerFactory;

public class JdbcSourceConnectorConfig extends AbstractConfig {

  private static final Logger LOG = LoggerFactory.getLogger(JdbcSourceConnectorConfig.class);

  public static final String CONNECTION_URL_CONFIG = "connection.url";
  private static final String CONNECTION_URL_DOC = "JDBC connection URL.";
  private static final String CONNECTION_URL_DISPLAY = "JDBC URL";

  public static final String CONNECTION_USER_CONFIG = "connection.user";
  private static final String CONNECTION_USER_DOC = "JDBC connection user.";
  private static final String CONNECTION_USER_DISPLAY = "JDBC User";

  public static final String CONNECTION_PASSWORD_CONFIG = "connection.password";
  private static final String CONNECTION_PASSWORD_DOC = "JDBC connection password.";
  private static final String CONNECTION_PASSWORD_DISPLAY = "JDBC Password";

  public static final String CONNECTION_ATTEMPTS_CONFIG = "connection.attempts";
  private static final String CONNECTION_ATTEMPTS_DOC
      = "Maximum number of attempts to retrieve a valid JDBC connection.";
  private static final String CONNECTION_ATTEMPTS_DISPLAY = "JDBC connection attempts";
  public static final int CONNECTION_ATTEMPTS_DEFAULT = 3;

  public static final String CONNECTION_BACKOFF_CONFIG = "connection.backoff.ms";
  private static final String CONNECTION_BACKOFF_DOC
      = "Backoff time in milliseconds between connection attempts.";
  private static final String CONNECTION_BACKOFF_DISPLAY
      = "JDBC connection backoff in milliseconds";
  public static final long CONNECTION_BACKOFF_DEFAULT = 10000L;

  public static final String POLL_INTERVAL_MS_CONFIG = "poll.interval.ms";
  private static final String POLL_INTERVAL_MS_DOC = "Frequency in ms to poll for new data in "
                                                     + "each table.";
  public static final int POLL_INTERVAL_MS_DEFAULT = 5000;
  private static final String POLL_INTERVAL_MS_DISPLAY = "Poll Interval (ms)";

  public static final String BATCH_MAX_ROWS_CONFIG = "batch.max.rows";
  private static final String BATCH_MAX_ROWS_DOC =
      "Maximum number of rows to include in a single batch when polling for new data. This "
      + "setting can be used to limit the amount of data buffered internally in the connector.";
  public static final int BATCH_MAX_ROWS_DEFAULT = 100;
  private static final String BATCH_MAX_ROWS_DISPLAY = "Max Rows Per Batch";

  public static final String NUMERIC_PRECISION_MAPPING_CONFIG = "numeric.precision.mapping";
  private static final String NUMERIC_PRECISION_MAPPING_DOC =
      "Whether or not to attempt mapping NUMERIC values by precision to integral types. This "
      + "option is now deprecated. A future version may remove it completely. Please use "
      + "``numeric.mapping`` instead.";

  public static final boolean NUMERIC_PRECISION_MAPPING_DEFAULT = false;
  public static final String NUMERIC_MAPPING_CONFIG = "numeric.mapping";
  private static final String NUMERIC_PRECISION_MAPPING_DISPLAY = "Map Numeric Values By "
      + "Precision (deprecated)";

  private static final String NUMERIC_MAPPING_DOC =
      "Map NUMERIC values by precision and optionally scale to integral or decimal types. Use "
      + "``none`` if all NUMERIC columns are to be represented by Connect's DECIMAL logical "
      + "type. Use ``best_fit`` if NUMERIC columns should be cast to Connect's INT8, INT16, "
      + "INT32, INT64, or FLOAT64 based upon the column's precision and scale. Or use "
      + "``precision_only`` to map NUMERIC columns based only on the column's precision "
      + "assuming that column's scale is 0. The ``none`` option is the default, but may lead "
      + "to serialization issues with Avro since Connect's DECIMAL type is mapped to its "
      + "binary representation, and ``best_fit`` will often be preferred since it maps to the"
      + " most appropriate primitive type.";

  public static final String NUMERIC_MAPPING_DEFAULT = null;
  private static final String NUMERIC_MAPPING_DISPLAY = "Map Numeric Values, Integral "
      + "or Decimal, By Precision and Scale";

  private static final EnumRecommender NUMERIC_MAPPING_RECOMMENDER =
      EnumRecommender.in(NumericMapping.values());

  public static final String DIALECT_NAME_CONFIG = "dialect.name";
  private static final String DIALECT_NAME_DISPLAY = "Database Dialect";
  public static final String DIALECT_NAME_DEFAULT = "";
  private static final String DIALECT_NAME_DOC =
      "The name of the database dialect that should be used for this connector. By default this "
      + "is empty, and the connector automatically determines the dialect based upon the "
      + "JDBC connection URL. Use this if you want to override that behavior and use a "
      + "specific dialect. All properly-packaged dialects in the JDBC connector plugin "
      + "can be used.";

  public static final String MODE_CONFIG = "mode";
  private static final String MODE_DOC =
      "The mode for updating a table each time it is polled. Options include:\n"
      + "  * bulk - perform a bulk load of the entire table each time it is polled\n"
      + "  * incrementing - use a strictly incrementing column on each table to "
      + "detect only new rows. Note that this will not detect modifications or "
      + "deletions of existing rows.\n"
      + "  * timestamp - use a timestamp (or timestamp-like) column to detect new and modified "
      + "rows. This assumes the column is updated with each write, and that values are "
      + "monotonically incrementing, but not necessarily unique.\n"
      + "  * timestamp+incrementing - use two columns, a timestamp column that detects new and "
      + "modified rows and a strictly incrementing column which provides a globally unique ID for "
      + "updates so each row can be assigned a unique stream offset.";
  private static final String MODE_DISPLAY = "Table Loading Mode";

  public static final String MODE_UNSPECIFIED = "";
  public static final String MODE_BULK = "bulk";
  public static final String MODE_TIMESTAMP = "timestamp";
  public static final String MODE_INCREMENTING = "incrementing";
  public static final String MODE_TIMESTAMP_INCREMENTING = "timestamp+incrementing";

  public static final String INCREMENTING_COLUMN_NAME_CONFIG = "incrementing.column.name";
  private static final String INCREMENTING_COLUMN_NAME_DOC =
      "The name of the strictly incrementing column to use to detect new rows. Any empty value "
      + "indicates the column should be autodetected by looking for an auto-incrementing column. "
      + "This column may not be nullable.";
  public static final String INCREMENTING_COLUMN_NAME_DEFAULT = "";
  private static final String INCREMENTING_COLUMN_NAME_DISPLAY = "Incrementing Column Name";

  public static final String TIMESTAMP_COLUMN_NAME_CONFIG = "timestamp.column.name";
  private static final String TIMESTAMP_COLUMN_NAME_DOC =
      "Comma separated list of one or more timestamp columns to detect new or modified rows using "
      + "the COALESCE SQL function. Rows whose first non-null timestamp value is greater than the "
      + "largest previous timestamp value seen will be discovered with each poll. At least one "
      + "column should not be nullable.";
  public static final String TIMESTAMP_COLUMN_NAME_DEFAULT = "";
  private static final String TIMESTAMP_COLUMN_NAME_DISPLAY = "Timestamp Column Name";

  public static final String TABLE_POLL_INTERVAL_MS_CONFIG = "table.poll.interval.ms";
  private static final String TABLE_POLL_INTERVAL_MS_DOC =
      "Frequency in ms to poll for new or removed tables, which may result in updated task "
      + "configurations to start polling for data in added tables or stop polling for data in "
      + "removed tables.";
  public static final long TABLE_POLL_INTERVAL_MS_DEFAULT = 60 * 1000;
  private static final String TABLE_POLL_INTERVAL_MS_DISPLAY
      = "Metadata Change Monitoring Interval (ms)";

  public static final String TABLE_WHITELIST_CONFIG = "table.whitelist";
  private static final String TABLE_WHITELIST_DOC =
      "List of tables to include in copying. If specified, table.blacklist may not be set.";
  public static final String TABLE_WHITELIST_DEFAULT = "";
  private static final String TABLE_WHITELIST_DISPLAY = "Table Whitelist";

  public static final String TABLE_BLACKLIST_CONFIG = "table.blacklist";
  private static final String TABLE_BLACKLIST_DOC =
      "List of tables to exclude from copying. If specified, table.whitelist may not be set.";
  public static final String TABLE_BLACKLIST_DEFAULT = "";
  private static final String TABLE_BLACKLIST_DISPLAY = "Table Blacklist";

  public static final String SCHEMA_PATTERN_CONFIG = "schema.pattern";
  private static final String SCHEMA_PATTERN_DOC =
      "Schema pattern to fetch table metadata from the database:\n"
      + "  * \"\" retrieves those without a schema,"
      + "  * null (default) means that the schema name should not be used to narrow the search,"
      + " so that all table metadata would be fetched, regardless of their schema.";
  private static final String SCHEMA_PATTERN_DISPLAY = "Schema pattern";
  public static final String SCHEMA_PATTERN_DEFAULT = null;

  public static final String CATALOG_PATTERN_CONFIG = "catalog.pattern";
  private static final String CATALOG_PATTERN_DOC =
      "Catalog pattern to fetch table metadata from the database:\n"
      + "  * \"\" retrieves those without a catalog,"
      + "  * null (default) means that the catalog name should not be used to narrow the search"
      + " so that all table metadata would be fetched, regardless of their catalog.";
  private static final String CATALOG_PATTERN_DISPLAY = "Schema pattern";
  public static final String CATALOG_PATTERN_DEFAULT = null;

  public static final String QUERY_CONFIG = "query";
  private static final String QUERY_DOC =
      "If specified, the query to perform to select new or updated rows. Use this setting if you "
      + "want to join tables, select subsets of columns in a table, or filter data. If used, this"
      + " connector will only copy data using this query -- whole-table copying will be disabled."
      + " Different query modes may still be used for incremental updates, but in order to "
      + "properly construct the incremental query, it must be possible to append a WHERE clause "
      + "to this query (i.e. no WHERE clauses may be used). If you use a WHERE clause, it must "
      + "handle incremental queries itself.";
  public static final String QUERY_DEFAULT = "";
  private static final String QUERY_DISPLAY = "Query";

  public static final String TOPIC_PREFIX_CONFIG = "topic.prefix";
  private static final String TOPIC_PREFIX_DOC =
      "Prefix to prepend to table names to generate the name of the Kafka topic to publish data "
      + "to, or in the case of a custom query, the full name of the topic to publish to.";
  private static final String TOPIC_PREFIX_DISPLAY = "Topic Prefix";

  public static final String VALIDATE_NON_NULL_CONFIG = "validate.non.null";
  private static final String VALIDATE_NON_NULL_DOC =
      "By default, the JDBC connector will validate that all incrementing and timestamp tables "
      + "have NOT NULL set for the columns being used as their ID/timestamp. If the tables don't,"
      + " JDBC connector will fail to start. Setting this to false will disable these checks.";
  public static final boolean VALIDATE_NON_NULL_DEFAULT = true;
  private static final String VALIDATE_NON_NULL_DISPLAY = "Validate Non Null";

  public static final String TIMESTAMP_DELAY_INTERVAL_MS_CONFIG = "timestamp.delay.interval.ms";
  private static final String TIMESTAMP_DELAY_INTERVAL_MS_DOC =
      "How long to wait after a row with certain timestamp appears before we include it in the "
      + "result. You may choose to add some delay to allow transactions with earlier timestamp to"
      + " complete. The first execution will fetch all available records (i.e. starting at "
      + "timestamp 0) until current time minus the delay. Every following execution will get data"
      + " from the last time we fetched until current time minus the delay.";
  public static final long TIMESTAMP_DELAY_INTERVAL_MS_DEFAULT = 0;
  private static final String TIMESTAMP_DELAY_INTERVAL_MS_DISPLAY = "Delay Interval (ms)";

<<<<<<< HEAD
  public static final String DB_TIMEZONE_CONFIG = "db.timezone";
  public static final String DB_TIMEZONE_DEFAULT = "UTC";
  private static final String DB_TIMEZONE_CONFIG_DOC =
      "Name of the JDBC timezone that should be used in the connector when "
      + "querying with time-based criteria. Defaults to UTC.";
  private static final String DB_TIMEZONE_CONFIG_DISPLAY = "DB time zone";

=======
  public static final String QUOTE_SQL_IDENTIFIERS_CONFIG = "quote.sql.identifiers";
  public static final String QUOTE_SQL_IDENTIFIERS_DEFAULT = QuoteMethod.ALWAYS.name().toString();
  public static final String QUOTE_SQL_IDENTIFIERS_DOC =
      "When to quote table names, column names, and other identifiers in SQL statements. "
      + "For backward compatibility, the default is 'always'.";
  public static final String QUOTE_SQL_IDENTIFIERS_DISPLAY = "Quote Identifiers";

  private static final EnumRecommender QUOTE_METHOD_RECOMMENDER =
      EnumRecommender.in(QuoteMethod.values());
>>>>>>> 08c18373

  public static final String DATABASE_GROUP = "Database";
  public static final String MODE_GROUP = "Mode";
  public static final String CONNECTOR_GROUP = "Connector";

  // We want the table recommender to only cache values for a short period of time so that the
  // blacklist and whitelist config properties can use a single query.
  private static final Recommender TABLE_RECOMMENDER = new CachingRecommender(
      new TableRecommender(),
      Time.SYSTEM,
      TimeUnit.SECONDS.toMillis(5)
  );
  private static final Recommender MODE_DEPENDENTS_RECOMMENDER =  new ModeDependentsRecommender();


  public static final String TABLE_TYPE_DEFAULT = "TABLE";
  public static final String TABLE_TYPE_CONFIG = "table.types";
  private static final String TABLE_TYPE_DOC =
      "By default, the JDBC connector will only detect tables with type TABLE from the source "
      + "Database. This config allows a command separated list of table types to extract. Options"
      + " include:\n"
      + "* TABLE\n"
      + "* VIEW\n"
      + "* SYSTEM TABLE\n"
      + "* GLOBAL TEMPORARY\n"
      + "* LOCAL TEMPORARY\n"
      + "* ALIAS\n"
      + "* SYNONYM\n"
      + "In most cases it only makes sense to have either TABLE or VIEW.";
  private static final String TABLE_TYPE_DISPLAY = "Table Types";

  public static ConfigDef baseConfigDef() {
    ConfigDef config = new ConfigDef();
    addDatabaseOptions(config);
    addModeOptions(config);
    addConnectorOptions(config);
    return config;
  }

  private static final void addDatabaseOptions(ConfigDef config) {
    int orderInGroup = 0;
    config.define(
        CONNECTION_URL_CONFIG,
        Type.STRING,
        Importance.HIGH,
        CONNECTION_URL_DOC,
        DATABASE_GROUP,
        ++orderInGroup,
        Width.LONG,
        CONNECTION_URL_DISPLAY,
        Arrays.asList(TABLE_WHITELIST_CONFIG, TABLE_BLACKLIST_CONFIG)
    ).define(
        CONNECTION_USER_CONFIG,
        Type.STRING,
        null,
        Importance.HIGH,
        CONNECTION_USER_DOC,
        DATABASE_GROUP,
        ++orderInGroup,
        Width.LONG,
        CONNECTION_USER_DISPLAY
    ).define(
        CONNECTION_PASSWORD_CONFIG,
        Type.PASSWORD,
        null,
        Importance.HIGH,
        CONNECTION_PASSWORD_DOC,
        DATABASE_GROUP,
        ++orderInGroup,
        Width.SHORT,
        CONNECTION_PASSWORD_DISPLAY
    ).define(
        CONNECTION_ATTEMPTS_CONFIG,
        Type.INT,
        CONNECTION_ATTEMPTS_DEFAULT,
        Importance.LOW,
        CONNECTION_ATTEMPTS_DOC,
        DATABASE_GROUP,
        ++orderInGroup,
        Width.SHORT,
        CONNECTION_ATTEMPTS_DISPLAY
    ).define(
        CONNECTION_BACKOFF_CONFIG,
        Type.LONG,
        CONNECTION_BACKOFF_DEFAULT,
        Importance.LOW,
        CONNECTION_BACKOFF_DOC,
        DATABASE_GROUP,
        ++orderInGroup,
        Width.SHORT,
        CONNECTION_BACKOFF_DISPLAY
    ).define(
        TABLE_WHITELIST_CONFIG,
        Type.LIST,
        TABLE_WHITELIST_DEFAULT,
        Importance.MEDIUM,
        TABLE_WHITELIST_DOC,
        DATABASE_GROUP,
        ++orderInGroup,
        Width.LONG,
        TABLE_WHITELIST_DISPLAY,
        TABLE_RECOMMENDER
    ).define(
        TABLE_BLACKLIST_CONFIG,
        Type.LIST,
        TABLE_BLACKLIST_DEFAULT,
        Importance.MEDIUM,
        TABLE_BLACKLIST_DOC,
        DATABASE_GROUP,
        ++orderInGroup,
        Width.LONG,
        TABLE_BLACKLIST_DISPLAY,
        TABLE_RECOMMENDER
    ).define(
        CATALOG_PATTERN_CONFIG,
        Type.STRING,
        CATALOG_PATTERN_DEFAULT,
        Importance.MEDIUM,
        CATALOG_PATTERN_DOC,
        DATABASE_GROUP,
        ++orderInGroup,
        Width.SHORT,
        CATALOG_PATTERN_DISPLAY
    ).define(
        SCHEMA_PATTERN_CONFIG,
        Type.STRING,
        SCHEMA_PATTERN_DEFAULT,
        Importance.MEDIUM,
        SCHEMA_PATTERN_DOC,
        DATABASE_GROUP,
        ++orderInGroup,
        Width.SHORT,
        SCHEMA_PATTERN_DISPLAY
    ).define(
        NUMERIC_PRECISION_MAPPING_CONFIG,
        Type.BOOLEAN,
        NUMERIC_PRECISION_MAPPING_DEFAULT,
        Importance.LOW,
        NUMERIC_PRECISION_MAPPING_DOC,
        DATABASE_GROUP,
        ++orderInGroup,
        Width.SHORT,
        NUMERIC_PRECISION_MAPPING_DISPLAY
    ).define(
        NUMERIC_MAPPING_CONFIG,
        Type.STRING,
        NUMERIC_MAPPING_DEFAULT,
        NUMERIC_MAPPING_RECOMMENDER,
        Importance.LOW,
        NUMERIC_MAPPING_DOC,
        DATABASE_GROUP,
        ++orderInGroup,
        Width.SHORT,
        NUMERIC_MAPPING_DISPLAY,
        NUMERIC_MAPPING_RECOMMENDER
    ).define(
        DIALECT_NAME_CONFIG,
        Type.STRING,
        DIALECT_NAME_DEFAULT,
        DatabaseDialectRecommender.INSTANCE,
        Importance.LOW,
        DIALECT_NAME_DOC,
        DATABASE_GROUP,
        ++orderInGroup,
        Width.LONG,
        DIALECT_NAME_DISPLAY,
        DatabaseDialectRecommender.INSTANCE);
  }

  private static final void addModeOptions(ConfigDef config) {
    int orderInGroup = 0;
    config.define(
        MODE_CONFIG,
        Type.STRING,
        MODE_UNSPECIFIED,
        ConfigDef.ValidString.in(
            MODE_UNSPECIFIED,
            MODE_BULK,
            MODE_TIMESTAMP,
            MODE_INCREMENTING,
            MODE_TIMESTAMP_INCREMENTING
        ),
        Importance.HIGH,
        MODE_DOC,
        MODE_GROUP,
        ++orderInGroup,
        Width.MEDIUM,
        MODE_DISPLAY,
        Arrays.asList(
            INCREMENTING_COLUMN_NAME_CONFIG,
            TIMESTAMP_COLUMN_NAME_CONFIG,
            VALIDATE_NON_NULL_CONFIG
        )
    ).define(
        INCREMENTING_COLUMN_NAME_CONFIG,
        Type.STRING,
        INCREMENTING_COLUMN_NAME_DEFAULT,
        Importance.MEDIUM,
        INCREMENTING_COLUMN_NAME_DOC,
        MODE_GROUP,
        ++orderInGroup,
        Width.MEDIUM,
        INCREMENTING_COLUMN_NAME_DISPLAY,
        MODE_DEPENDENTS_RECOMMENDER
    ).define(
        TIMESTAMP_COLUMN_NAME_CONFIG,
        Type.LIST,
        TIMESTAMP_COLUMN_NAME_DEFAULT,
        Importance.MEDIUM,
        TIMESTAMP_COLUMN_NAME_DOC,
        MODE_GROUP,
        ++orderInGroup,
        Width.MEDIUM,
        TIMESTAMP_COLUMN_NAME_DISPLAY,
        MODE_DEPENDENTS_RECOMMENDER
    ).define(
        VALIDATE_NON_NULL_CONFIG,
        Type.BOOLEAN,
        VALIDATE_NON_NULL_DEFAULT,
        Importance.LOW,
        VALIDATE_NON_NULL_DOC,
        MODE_GROUP,
        ++orderInGroup,
        Width.SHORT,
        VALIDATE_NON_NULL_DISPLAY,
        MODE_DEPENDENTS_RECOMMENDER
    ).define(
        QUERY_CONFIG,
        Type.STRING,
        QUERY_DEFAULT,
        Importance.MEDIUM,
        QUERY_DOC,
        MODE_GROUP,
        ++orderInGroup,
        Width.SHORT,
        QUERY_DISPLAY
    ).define(
        QUOTE_SQL_IDENTIFIERS_CONFIG,
        Type.STRING,
        QUOTE_SQL_IDENTIFIERS_DEFAULT,
        Importance.MEDIUM,
        QUOTE_SQL_IDENTIFIERS_DOC,
        MODE_GROUP,
        ++orderInGroup,
        Width.MEDIUM,
        QUOTE_SQL_IDENTIFIERS_DISPLAY,
        QUOTE_METHOD_RECOMMENDER);
  }

  private static final void addConnectorOptions(ConfigDef config) {
    int orderInGroup = 0;
    config.define(
        TABLE_TYPE_CONFIG,
        Type.LIST,
        TABLE_TYPE_DEFAULT,
        Importance.LOW,
        TABLE_TYPE_DOC,
        CONNECTOR_GROUP,
        ++orderInGroup,
        Width.MEDIUM,
        TABLE_TYPE_DISPLAY
    ).define(
        POLL_INTERVAL_MS_CONFIG,
        Type.INT,
        POLL_INTERVAL_MS_DEFAULT,
        Importance.HIGH,
        POLL_INTERVAL_MS_DOC,
        CONNECTOR_GROUP,
        ++orderInGroup,
        Width.SHORT,
        POLL_INTERVAL_MS_DISPLAY
    ).define(
        BATCH_MAX_ROWS_CONFIG,
        Type.INT,
        BATCH_MAX_ROWS_DEFAULT,
        Importance.LOW,
        BATCH_MAX_ROWS_DOC,
        CONNECTOR_GROUP,
        ++orderInGroup,
        Width.SHORT,
        BATCH_MAX_ROWS_DISPLAY
    ).define(
        TABLE_POLL_INTERVAL_MS_CONFIG,
        Type.LONG,
        TABLE_POLL_INTERVAL_MS_DEFAULT,
        Importance.LOW,
        TABLE_POLL_INTERVAL_MS_DOC,
        CONNECTOR_GROUP,
        ++orderInGroup,
        Width.SHORT,
        TABLE_POLL_INTERVAL_MS_DISPLAY
    ).define(
        TOPIC_PREFIX_CONFIG,
        Type.STRING,
        Importance.HIGH,
        TOPIC_PREFIX_DOC,
        CONNECTOR_GROUP,
        ++orderInGroup,
        Width.MEDIUM,
        TOPIC_PREFIX_DISPLAY
    ).define(
        TIMESTAMP_DELAY_INTERVAL_MS_CONFIG,
        Type.LONG,
        TIMESTAMP_DELAY_INTERVAL_MS_DEFAULT,
        Importance.HIGH,
        TIMESTAMP_DELAY_INTERVAL_MS_DOC,
        CONNECTOR_GROUP,
        ++orderInGroup,
        Width.MEDIUM,
        TIMESTAMP_DELAY_INTERVAL_MS_DISPLAY
    ).define(
        DB_TIMEZONE_CONFIG,
        Type.STRING,
        DB_TIMEZONE_DEFAULT,
        TimeZoneValidator.INSTANCE,
        Importance.MEDIUM,
        DB_TIMEZONE_CONFIG_DOC,
        CONNECTOR_GROUP,
        ++orderInGroup,
        Width.MEDIUM,
        DB_TIMEZONE_CONFIG_DISPLAY);
  }

  public static final ConfigDef CONFIG_DEF = baseConfigDef();

  public JdbcSourceConnectorConfig(Map<String, ?> props) {
    super(CONFIG_DEF, props);
    String mode = getString(JdbcSourceConnectorConfig.MODE_CONFIG);
    if (mode.equals(JdbcSourceConnectorConfig.MODE_UNSPECIFIED)) {
      throw new ConfigException("Query mode must be specified");
    }
  }

  private static class TableRecommender implements Recommender {

    @SuppressWarnings("unchecked")
    @Override
    public List<Object> validValues(String name, Map<String, Object> config) {
      String dbUrl = (String) config.get(CONNECTION_URL_CONFIG);
      if (dbUrl == null) {
        throw new ConfigException(CONNECTION_URL_CONFIG + " cannot be null.");
      }
      // Create the dialect to get the tables ...
      AbstractConfig jdbcConfig = new AbstractConfig(CONFIG_DEF, config);
      DatabaseDialect dialect = DatabaseDialects.findBestFor(dbUrl, jdbcConfig);
      try (Connection db = dialect.getConnection()) {
        List<Object> result = new LinkedList<>();
        for (TableId id : dialect.tableIds(db)) {
          // Just add the unqualified table name
          result.add(id.tableName());
        }
        return result;
      } catch (SQLException e) {
        throw new ConfigException("Couldn't open connection to " + dbUrl, e);
      }
    }

    @Override
    public boolean visible(String name, Map<String, Object> config) {
      return true;
    }
  }

  /**
   * A recommender that caches values returned by a delegate, where the cache remains valid for a
   * specified duration and as long as the configuration remains unchanged.
   */
  static class CachingRecommender implements Recommender {

    private final Time time;
    private final long cacheDurationInMillis;
    private final AtomicReference<CachedRecommenderValues> cachedValues
        = new AtomicReference<>(new CachedRecommenderValues());
    private final Recommender delegate;

    public CachingRecommender(Recommender delegate, Time time, long cacheDurationInMillis) {
      this.delegate = delegate;
      this.time = time;
      this.cacheDurationInMillis = cacheDurationInMillis;
    }

    @Override
    public List<Object> validValues(String name, Map<String, Object> config) {
      List<Object> results = cachedValues.get().cachedValue(config, time.milliseconds());
      if (results != null) {
        LOG.debug("Returning cached table names: {}", results);
        return results;
      }
      LOG.trace("Fetching table names");
      results = delegate.validValues(name, config);
      LOG.debug("Caching table names: {}", results);
      long expireTime = time.milliseconds() + cacheDurationInMillis;
      cachedValues.set(new CachedRecommenderValues(config, results, expireTime));
      return results;
    }

    @Override
    public boolean visible(String name, Map<String, Object> config) {
      return true;
    }
  }

  static class CachedRecommenderValues {
    private final Map<String, Object> lastConfig;
    private final List<Object> results;
    private final long expiryTimeInMillis;

    public CachedRecommenderValues() {
      this(null, null, 0L);
    }

    public CachedRecommenderValues(
        Map<String, Object> lastConfig,
        List<Object> results, long expiryTimeInMillis) {
      this.lastConfig = lastConfig;
      this.results = results;
      this.expiryTimeInMillis = expiryTimeInMillis;
    }

    public List<Object> cachedValue(Map<String, Object> config, long currentTimeInMillis) {
      if (currentTimeInMillis < expiryTimeInMillis
          && lastConfig != null && lastConfig.equals(config)) {
        return results;
      }
      return null;
    }
  }

  private static class ModeDependentsRecommender implements Recommender {

    @Override
    public List<Object> validValues(String name, Map<String, Object> config) {
      return new LinkedList<>();
    }

    @Override
    public boolean visible(String name, Map<String, Object> config) {
      String mode = (String) config.get(MODE_CONFIG);
      switch (mode) {
        case MODE_BULK:
          return false;
        case MODE_TIMESTAMP:
          return name.equals(TIMESTAMP_COLUMN_NAME_CONFIG) || name.equals(VALIDATE_NON_NULL_CONFIG);
        case MODE_INCREMENTING:
          return name.equals(INCREMENTING_COLUMN_NAME_CONFIG)
                 || name.equals(VALIDATE_NON_NULL_CONFIG);
        case MODE_TIMESTAMP_INCREMENTING:
          return name.equals(TIMESTAMP_COLUMN_NAME_CONFIG)
                 || name.equals(INCREMENTING_COLUMN_NAME_CONFIG)
                 || name.equals(VALIDATE_NON_NULL_CONFIG);
        case MODE_UNSPECIFIED:
          throw new ConfigException("Query mode must be specified");
        default:
          throw new ConfigException("Invalid mode: " + mode);
      }
    }
  }

  public enum NumericMapping {
    NONE,
    PRECISION_ONLY,
    BEST_FIT;

    private static final Map<String, NumericMapping> reverse = new HashMap<>(values().length);
    static {
      for (NumericMapping val : values()) {
        reverse.put(val.name().toLowerCase(Locale.ROOT), val);
      }
    }

    public static NumericMapping get(String prop) {
      // not adding a check for null value because the recommender/validator should catch those.
      return reverse.get(prop.toLowerCase(Locale.ROOT));
    }

    public static NumericMapping get(JdbcSourceConnectorConfig config) {
      String newMappingConfig = config.getString(JdbcSourceConnectorConfig.NUMERIC_MAPPING_CONFIG);
      // We use 'null' as default to be able to check the old config if the new one is unset.
      if (newMappingConfig != null) {
        return get(config.getString(JdbcSourceConnectorConfig.NUMERIC_MAPPING_CONFIG));
      }
      if (config.getBoolean(JdbcSourceTaskConfig.NUMERIC_PRECISION_MAPPING_CONFIG)) {
        return NumericMapping.PRECISION_ONLY;
      }
      return NumericMapping.NONE;
    }
  }

  protected JdbcSourceConnectorConfig(ConfigDef subclassConfigDef, Map<String, String> props) {
    super(subclassConfigDef, props);
  }

  public NumericMapping numericMapping() {
    return NumericMapping.get(this);
  }

  public TimeZone timeZone() {
    String dbTimeZone = getString(JdbcSourceTaskConfig.DB_TIMEZONE_CONFIG);
    return TimeZone.getTimeZone(ZoneId.of(dbTimeZone));
  }

  public static void main(String[] args) {
    System.out.println(CONFIG_DEF.toEnrichedRst());
  }
}<|MERGE_RESOLUTION|>--- conflicted
+++ resolved
@@ -16,22 +16,14 @@
 
 import java.sql.Connection;
 import java.sql.SQLException;
-<<<<<<< HEAD
 import java.time.ZoneId;
-import java.util.ArrayList;
-=======
->>>>>>> 08c18373
 import java.util.Arrays;
 import java.util.HashMap;
 import java.util.LinkedList;
 import java.util.List;
 import java.util.Locale;
 import java.util.Map;
-<<<<<<< HEAD
-import java.util.Set;
 import java.util.TimeZone;
-=======
->>>>>>> 08c18373
 import java.util.concurrent.TimeUnit;
 import java.util.concurrent.atomic.AtomicReference;
 
@@ -248,7 +240,6 @@
   public static final long TIMESTAMP_DELAY_INTERVAL_MS_DEFAULT = 0;
   private static final String TIMESTAMP_DELAY_INTERVAL_MS_DISPLAY = "Delay Interval (ms)";
 
-<<<<<<< HEAD
   public static final String DB_TIMEZONE_CONFIG = "db.timezone";
   public static final String DB_TIMEZONE_DEFAULT = "UTC";
   private static final String DB_TIMEZONE_CONFIG_DOC =
@@ -256,7 +247,6 @@
       + "querying with time-based criteria. Defaults to UTC.";
   private static final String DB_TIMEZONE_CONFIG_DISPLAY = "DB time zone";
 
-=======
   public static final String QUOTE_SQL_IDENTIFIERS_CONFIG = "quote.sql.identifiers";
   public static final String QUOTE_SQL_IDENTIFIERS_DEFAULT = QuoteMethod.ALWAYS.name().toString();
   public static final String QUOTE_SQL_IDENTIFIERS_DOC =
@@ -266,7 +256,6 @@
 
   private static final EnumRecommender QUOTE_METHOD_RECOMMENDER =
       EnumRecommender.in(QuoteMethod.values());
->>>>>>> 08c18373
 
   public static final String DATABASE_GROUP = "Database";
   public static final String MODE_GROUP = "Mode";
